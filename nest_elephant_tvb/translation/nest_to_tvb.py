#  Copyright 2020 Forschungszentrum Jülich GmbH and Aix-Marseille Université
# "Licensed to the Apache Software Foundation (ASF) under one or more contributor license agreements; and to You under the Apache License, Version 2.0. "

import os
import json
import logging

import nest_elephant_tvb.translation.RichEndPoint as REP
import nest_elephant_tvb.translation.mpi_translator as mt

def create_logger(path,name, log_level):
    # Configure logger
    logger = logging.getLogger(name)
    fh = logging.FileHandler(path+'/log/'+name+'.log')
    formatter = logging.Formatter('%(asctime)s - %(name)s - %(levelname)s - %(message)s')
    fh.setFormatter(formatter)
    logger.addHandler(fh)
    if log_level == 0:
        fh.setLevel(logging.DEBUG)
        logger.setLevel(logging.DEBUG)
    elif  log_level == 1:
        fh.setLevel(logging.INFO)
        logger.setLevel(logging.INFO)
    elif  log_level == 2:
        fh.setLevel(logging.WARNING)
        logger.setLevel(logging.WARNING)
    elif  log_level == 3:
        fh.setLevel(logging.ERROR)
        logger.setLevel(logging.ERROR)
    elif  log_level == 4:
        fh.setLevel(logging.CRITICAL)
        logger.setLevel(logging.CRITICAL)

    return logger


if __name__ == "__main__":
    import sys

    if len(sys.argv)!=4:
        print('incorrect number of arguments')
        exit(1)

    path = sys.argv[1]
    file_spike_detector = sys.argv[2]
    TVB_recev_file = sys.argv[3]
    
    # take the parameters and instantiate objects for analysing data
    with open(path+'/parameter.json') as f:
        parameters = json.load(f)
    param = parameters['param_TR_nest_to_tvb']
    
    
    ############ NEW Code: old logging code copied here for better overview
    level_log = param['level_log']
    id_spike_detector = os.path.splitext(os.path.basename(path+file_spike_detector))[0]
    logger_master = create_logger(path, 'nest_to_tvb_master'+str(id_spike_detector), level_log)
    logger_receive = create_logger(path, 'nest_to_tvb_receive'+str(id_spike_detector), level_log)
    logger_send = create_logger(path, 'nest_to_tvb_send'+str(id_spike_detector), level_log)
    ############# NEW Code end
    
    
    ############ NEW Code: FAT END POINT for MPI and new connections
    ### contains all MPI connection stuff for proper encapsulation
    ### TODO: make this a proper interface
<<<<<<< HEAD
    path_to_files_receive = path + file_spike_detector
=======
    import nest_elephant_tvb.translation.FatEndPoint as FEP
    path_to_files_receive = path + file_spike_detector # TODO: use proper path operations
>>>>>>> 7d3266b5
    path_to_files_send = path + TVB_recev_file
    comm, comm_receiver, port_receive, comm_sender, port_send = REP.make_connections(path_to_files_receive, path_to_files_send, logger_master)
    ############# NEW Code end
    
    
    ############ NEW Code: removed threads, used MPI ranks...
    ### TODO: encapsulate loggers
    ### kept all logging stuff here for now to have them in one place
    loggers = [logger_master, logger_receive, logger_send] # list of all the loggers
    mt.init(path, param, comm, comm_receiver, comm_sender, loggers)
    ############ NEW Code end
    
    
    ############ NEW Code: FAT END POINT for MPI and new connections
    ### contains all MPI connection stuff for proper encapsulation
    ### TODO: make this a proper interface
    REP.close_and_finalize(port_send, port_receive,logger_master)
    ############# NEW Code end
    
    logger_master.info('clean file')
    os.remove(path_to_files_receive)
    os.remove(path_to_files_send)
    logger_master.info('end')<|MERGE_RESOLUTION|>--- conflicted
+++ resolved
@@ -63,12 +63,7 @@
     ############ NEW Code: FAT END POINT for MPI and new connections
     ### contains all MPI connection stuff for proper encapsulation
     ### TODO: make this a proper interface
-<<<<<<< HEAD
-    path_to_files_receive = path + file_spike_detector
-=======
-    import nest_elephant_tvb.translation.FatEndPoint as FEP
     path_to_files_receive = path + file_spike_detector # TODO: use proper path operations
->>>>>>> 7d3266b5
     path_to_files_send = path + TVB_recev_file
     comm, comm_receiver, port_receive, comm_sender, port_send = REP.make_connections(path_to_files_receive, path_to_files_send, logger_master)
     ############# NEW Code end
